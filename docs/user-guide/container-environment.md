--- conflicted
+++ resolved
@@ -3,106 +3,7 @@
 
 <!-- END MUNGE: UNVERSIONED_WARNING -->
 
-<<<<<<< HEAD
-# Kubernetes Container Environment
-
-**Table of Contents**
-<!-- BEGIN MUNGE: GENERATED_TOC -->
-
-- [Kubernetes Container Environment](#kubernetes-container-environment)
-  - [Overview](#overview)
-  - [Cluster Information](#cluster-information)
-    - [Container Information](#container-information)
-    - [Cluster Information](#cluster-information)
-  - [Container Hooks](#container-hooks)
-    - [Hook Details](#hook-details)
-    - [Hook Handler Execution](#hook-handler-execution)
-    - [Hook delivery guarantees](#hook-delivery-guarantees)
-    - [Hook Handler Implementations](#hook-handler-implementations)
-
-<!-- END MUNGE: GENERATED_TOC -->
-
-
-## Overview
-
-This document describes the environment for Kubelet managed containers on a Kubernetes node (kNode).  In contrast to the Kubernetes cluster API, which provides an API for creating and managing containers, the Kubernetes container environment provides the container access to information about what else is going on in the cluster.
-
-This cluster information makes it possible to build applications that are *cluster aware*.
-Additionally, the Kubernetes container environment defines a series of hooks that are surfaced to optional hook handlers defined as part of individual containers.  Container hooks are somewhat analogous to operating system signals in a traditional process model.   However these hooks are designed to make it easier to build reliable, scalable cloud applications in the Kubernetes cluster.  Containers that participate in this cluster lifecycle become *cluster native*.
-
-Another important part of the container environment is the file system that is available to the container.  In Kubernetes, the filesystem is a combination of an [image](images.md) and one or more [volumes](volumes.md).
-
-
-The following sections describe both the cluster information provided to containers, as well as the hooks and life-cycle that allows containers to interact with the management system.
-
-## Cluster Information
-
-There are two types of information that are available within the container environment.  There is information about the container itself, and there is information about other objects in the system.
-
-### Container Information
-
-Currently, the Pod name for the pod in which the container is running is set as the hostname of the container, and is accessible through all calls to access the hostname within the container (e.g. the hostname command, or the [gethostname][1] function call in libc), but this is planned to change in the future and should not be used.
-
-The Pod name and namespace are also available as environment variables via the [downward API](downward-api.md).  Additionally, user-defined environment variables from the pod definition, are also available to the container, as are any environment variables specified statically in the Docker image.
-
-In the future, we anticipate expanding this information with richer information about the container.  Examples include available memory, number of restarts, and in general any state that you could get from the call to GET /pods on the API server.
-
-### Cluster Information
-
-Currently the list of all services that are running at the time when the container was created via the Kubernetes Cluster API are available to the container as environment variables.  The set of environment variables matches the syntax of Docker links.
-
-For a service named **foo** that maps to a container port named **bar**, the following variables are defined:
-
-```sh
-FOO_SERVICE_HOST=<the host the service is running on>
-FOO_SERVICE_PORT=<the port the service is running on>
-```
-
-Services have dedicated IP address, and are also surfaced to the container via DNS (If [DNS addon](http://releases.k8s.io/release-1.2/cluster/addons/dns/) is enabled).  Of course DNS is still not an enumerable protocol, so we will continue to provide environment variables so that containers can do discovery.
-
-## Container Hooks
-
-Container hooks provide information to the container about events in its management lifecycle.  For example, immediately after a container is started, it receives a *PostStart* hook.  These hooks are broadcast *into* the container with information about the life-cycle of the container.  They are different from the events provided by Docker and other systems which are *output* from the container.  Output events provide a log of what has already happened.  Input hooks provide real-time notification about things that are happening, but no historical log.
-
-### Hook Details
-
-There are currently two container hooks that are surfaced to containers:
-
-*PostStart*
-
-This hook is sent immediately after a container is created.  It notifies the container that it has been created.  No parameters are passed to the handler.
-
-*PreStop*
-
-This hook is called immediately before a container is terminated. No parameters are passed to the handler. This event handler is blocking, and must complete before the call to delete the container is sent to the Docker daemon.  The SIGTERM notification sent by Docker is also still sent. A more complete description of termination behavior can be found in [Termination of Pods](pods.md#termination-of-pods).
-
-### Hook Handler Execution
-
-When a management hook occurs, the management system calls into any registered hook handlers in the container for that hook.  These hook handler calls are synchronous in the context of the pod containing the container. Typically we expect that users will make their hook handlers as lightweight as possible, but there are cases where long running commands make sense (e.g. saving state prior to container stop).
-
-### Hook delivery guarantees
-
-Hook delivery is intended to be "at least once", which means that a hook may be called multiple times for any given event (e.g. "start" or "stop") and it is up to the hook implementer to be able to handle this
-correctly.
-
-We expect double delivery to be rare, but in some cases if the Kubelet restarts in the middle of sending a hook, the hook may be resent after the Kubelet comes back up.
-
-Likewise, we only make a single delivery attempt.  If (for example) an http hook receiver is down, and unable to take traffic, we do not make any attempts to resend.
-
-Currently, there are (hopefully rare) scenarios where PostStart hooks may not be delivered.
-
-### Hook Handler Implementations
-
-Hook handlers are the way that hooks are surfaced to containers.  Containers can select the type of hook handler they would like to implement.  Kubernetes currently supports two different hook handler types:
-
-   * Exec - Executes a specific command (e.g. pre-stop.sh) inside the cgroups and namespaces of the container.  Resources consumed by the command are counted against the container.
-
-   * HTTP - Executes an HTTP request against a specific endpoint on the container.
-
-[1]: http://man7.org/linux/man-pages/man2/gethostname.2.html
-=======
 This file has moved to: http://kubernetes.github.io/docs/user-guide/container-environment/
->>>>>>> 7e9256b3
 
 
 
